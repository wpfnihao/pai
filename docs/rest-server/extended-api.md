# REST Server Extended API

Rest-server exposes some APIs under `/extend/` namespace. These APIs are mostly related to database, and are used as an extension of standard OpenPAI API.

## User Expression

User expression provides a basic key-value storage for user. Details are as follows.

<<<<<<< HEAD
A non-admin can only set/get/delete his own expressions. Meanwhile, an admin user can set/get/delete all users' expressions. If a user is not authorized, the following response is returned:

```json
Status: 401

{
  "code": "UnauthorizedUserError",
  "message": "You are not allowed to do this operation."
}
```


### `Create an expression for a certain user`
=======
### `Create or update an expression for a certain user`
>>>>>>> 21e1a2c5

Please note:
  - One user cannot have expressions with duplicate keys. Thus, if the requested `key` is already created, we only update its value, instead of inserting a new expression.
  - Expression key should match `[a-zA-Z0-9_\-]+`.

*Request*

```json
PUT /api/extend/user/:username/expression
Authorization: Bearer <ACCESS_TOKEN>
```

*Parameters*

```json
{
  "key": "<expression_key>",
  "value": "<expression_value>"
}
```


*Response if succeeded*

```json
Status: 201

{
  "message": "User expression is created successfully."
}
```

*Response if the key format doesn't match [a-zA-Z0-9_\\\-]+*

```json
Status: 400

{
    "code": "InvalidParametersError",
    "message": "<error message>"
}
```

### `Get an expression of a certain user`

*Request*

```json
GET /api/extend/user/:username/expression/:expressionName
Authorization: Bearer <ACCESS_TOKEN>
```

*Response if succeeded*

```json
Status: 200

{
  "id": <id>,
  "name": "<username>",
  "key": "<key>",
  "value": "value",
  "createdAt": "<timestamp for creation>",
  "updatedAt": "<timestamp for update>"
}
```

*Response if the expression is not found*

```json
Status: 404

{
    "code": "NoUserExpressionError",
    "message": "Expression <expressionName> of user <username> is not found."
}
```


### `Get all expressions of a certain user`

*Request*

```json
GET /api/extend/user/:username/expression
Authorization: Bearer <ACCESS_TOKEN>
```

*Response if succeeded*

```json
Status: 200

[{
  "id": <id>,
  "name": "<username>",
  "key": "<key>",
  "value": "value",
  "createdAt": "<timestamp for creation>",
  "updatedAt": "<timestamp for update>"
},
...
]
```


### `Delete an expression of a certain user`

*Request*

```json
DELETE /api/extend/user/:username/expression/:expressionName
Authorization: Bearer <ACCESS_TOKEN>
```

*Response if succeeded*

```json
Status: 200

{
    "message": "User expression is deleted successfully."
}
```

*Response if the expression is not found*

```json
Status: 404

{
    "code": "NoUserExpressionError",
    "message": "Expression <expressionName> of user <username> is not found."
}
```<|MERGE_RESOLUTION|>--- conflicted
+++ resolved
@@ -6,7 +6,6 @@
 
 User expression provides a basic key-value storage for user. Details are as follows.
 
-<<<<<<< HEAD
 A non-admin can only set/get/delete his own expressions. Meanwhile, an admin user can set/get/delete all users' expressions. If a user is not authorized, the following response is returned:
 
 ```json
@@ -18,11 +17,8 @@
 }
 ```
 
+### `Create or update an expression for a certain user`
 
-### `Create an expression for a certain user`
-=======
-### `Create or update an expression for a certain user`
->>>>>>> 21e1a2c5
 
 Please note:
   - One user cannot have expressions with duplicate keys. Thus, if the requested `key` is already created, we only update its value, instead of inserting a new expression.
