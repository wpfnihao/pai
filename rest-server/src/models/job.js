--- conflicted
+++ resolved
@@ -136,185 +136,22 @@
     for (let fsPath of ['authFile', 'dataDir', 'outputDir', 'codeDir']) {
       data[fsPath] = data[fsPath].replace('$PAI_DEFAULT_FS_URI', launcherConfig.hdfsUri);
     }
-<<<<<<< HEAD
-    const hdfs = new Hdfs(launcherConfig.webhdfsUri);
-    async.parallel([
-      (parallelCallback) => {
-        if (!data.originalData.outputDir) {
-          hdfs.createFolder(
-            `/Output/${data.userName}/${name}`,
-            {'user.name': data.userName, 'permission': '755'},
-            (error, result) => {
-              parallelCallback(error);
-            }
-          );
-        } else {
-          parallelCallback(null);
-        }
-      },
-      (parallelCallback) => {
-        async.each(['log', 'tmp', 'finished'], (x, eachCallback) => {
-          hdfs.createFolder(
-            `/Container/${data.userName}/${name}/` + x,
-            {'user.name': data.userName, 'permission': '755'},
-            (error, result) => {
-              eachCallback(error);
-            }
-          );
-        }, (error) => {
-          parallelCallback(error);
-=======
-    if (data.outputDir.match(/^hdfs:\/\//)) {
-      childProcess.exec(
-        `HADOOP_USER_NAME=${data.username} hdfs dfs -mkdir -p ${data.outputDir}`,
-        (err, stdout, stderr) => {
-          if (err) {
-            logger.warn('mkdir %s error for job %s\n%s', data.outputDir, name, err.stack);
+    userModel.checkUserVc(data.userName, data.virtualCluster, (error, result) => {
+      if (!error) {
+        this._prepareJobContext(name, data, (error, result) => {
+          if (!error) {
+            unirest.put(launcherConfig.frameworkPath(name))
+              .headers(launcherConfig.webserviceRequestHeaders)
+              .send(this.generateFrameworkDescription(data))
+              .end((res) => {
+                next();
+              });
+          } else {
+            next(error);
           }
         });
-    }
-    userModel.checkUserVc(data.username, data.virtualCluster, (errMsg, res) => {
-      if (errMsg || !res) {
-        logger.warn(errMsg.message);
-        next(errMsg);
       } else {
-        const jobDir = path.join(launcherConfig.jobRootDir, data.username, name);
-        fse.ensureDir(jobDir, (err) => {
-          if (err) {
-            return next(err);
-          } else {
-            let frameworkDescription;
-            async.parallel([
-              (parallelCallback) => {
-                async.each(['log', 'tmp', 'finished'], (file, eachCallback) => {
-                  fse.ensureDir(path.join(jobDir, file), (err) => eachCallback(err));
-                }, (err) => {
-                  parallelCallback(err);
-                });
-              },
-              (parallelCallback) => {
-                async.each([...Array(data.taskRoles.length).keys()], (idx, eachCallback) => {
-                  fse.outputFile(
-                    path.join(jobDir, 'YarnContainerScripts', `${idx}.sh`),
-                    this.generateYarnContainerScript(data, idx),
-                    (err) => eachCallback(err));
-                }, (err) => {
-                  parallelCallback(err);
-                });
-              },
-              (parallelCallback) => {
-                async.each([...Array(data.taskRoles.length).keys()], (idx, eachCallback) => {
-                  fse.outputFile(
-                    path.join(jobDir, 'DockerContainerScripts', `${idx}.sh`),
-                    this.generateDockerContainerScript(data, idx),
-                    (err) => eachCallback(err));
-                }, (err) => {
-                  parallelCallback(err);
-                });
-              },
-              (parallelCallback) => {
-                fse.outputJson(
-                  path.join(jobDir, launcherConfig.jobConfigFileName),
-                  originData,
-                  {'spaces': 2},
-                  (err) => parallelCallback(err));
-              },
-              (parallelCallback) => {
-                frameworkDescription = this.generateFrameworkDescription(data);
-                fse.outputJson(
-                  path.join(jobDir, launcherConfig.frameworkDescriptionFilename),
-                  frameworkDescription,
-                  {'spaces': 2},
-                  (err) => parallelCallback(err));
-              },
-            ], (parallelError) => {
-              if (parallelError) {
-                return next(parallelError);
-              } else {
-                let cmd = '';
-                if (config.env !== 'test') {
-                  cmd = `HADOOP_USER_NAME=${data.username} hdfs dfs -mkdir -p ${launcherConfig.hdfsUri}/Container/${data.username} &&
-                    HADOOP_USER_NAME=${data.username} hdfs dfs -put -f ${jobDir} ${launcherConfig.hdfsUri}/Container/${data.username}/`;
-                }
-                childProcess.exec(
-                  cmd,
-                  (err, stdout, stderr) => {
-                    logger.info('[stdout]\n%s', stdout);
-                    logger.info('[stderr]\n%s', stderr);
-                    if (err) {
-                      return next(err);
-                    } else {
-                      unirest.put(launcherConfig.frameworkPath(name))
-                        .headers(launcherConfig.webserviceRequestHeaders)
-                        .send(frameworkDescription)
-                        .end((res) => next());
-                    }
-                  }
-                );
-              }
-            });
-          }
->>>>>>> fdd08fbd
-        });
-      },
-      (parallelCallback) => {
-        async.each([...Array(data.taskRoles.length).keys()], (x, eachCallback) => {
-          hdfs.createFile(
-            `/Container/${data.userName}/${name}/YarnContainerScripts/${x}.sh`,
-            this.generateYarnContainerScript(data, x),
-            {'user.name': data.userName, 'permission': '644', 'overwrite': 'true'},
-            (error, result) => {
-              eachCallback(error);
-            }
-          );
-        }, (error) => {
-          parallelCallback(error);
-        });
-      },
-      (parallelCallback) => {
-        async.each([...Array(data.taskRoles.length).keys()], (x, eachCallback) => {
-          hdfs.createFile(
-            `/Container/${data.userName}/${name}/DockerContainerScripts/${x}.sh`,
-            this.generateDockerContainerScript(data, x),
-            {'user.name': data.userName, 'permission': '644', 'overwrite': 'true'},
-            (error, result) => {
-              eachCallback(error);
-            }
-          );
-        }, (error) => {
-          parallelCallback(error);
-        });
-      },
-      (parallelCallback) => {
-        hdfs.createFile(
-          `/Container/${data.userName}/${name}/${launcherConfig.jobConfigFileName}`,
-          JSON.stringify(data.originalData, null, 2),
-          {'user.name': data.userName, 'permission': '644', 'overwrite': 'true'},
-          (error, result) => {
-            parallelCallback(error);
-          }
-        );
-      },
-      (parallelCallback) => {
-        hdfs.createFile(
-          `/Container/${data.userName}/${name}/${launcherConfig.frameworkDescriptionFilename}`,
-          JSON.stringify(this.generateFrameworkDescription(data), null, 2),
-          {'user.name': data.userName, 'permission': '644', 'overwrite': 'true'},
-          (error, result) => {
-            parallelCallback(error);
-          }
-        );
-      },
-    ], (parallelError) => {
-      if (parallelError) {
-        return next(parallelError);
-      } else {
-        unirest.put(launcherConfig.frameworkPath(name))
-          .headers(launcherConfig.webserviceRequestHeaders)
-          .send(this.generateFrameworkDescription(data))
-          .end((res) => {
-            next();
-          });
+        next(error);
       }
     });
   }
@@ -357,44 +194,21 @@
   }
 
   getJobConfig(userName, jobName, next) {
-<<<<<<< HEAD
     const hdfs = new Hdfs(launcherConfig.webhdfsUri);
     hdfs.readFile(
-      '/Container/' + userName + '/' + jobName + '/JobConfig.json',
+      `/Container/${userName}/${jobName}/JobConfig.json`,
       null,
       (error, result) => {
         if (!error) {
           next(null, JSON.parse(result.content));
         } else {
           next(error);
-=======
-    let url = launcherConfig.webhdfsUri +
-      '/webhdfs/v1/Container/' + userName + '/' + jobName +
-      '/JobConfig.json?op=OPEN';
-    unirest.get(url)
-      .end((requestRes) => {
-        try {
-          const requestResJson =
-            typeof requestRes.body === 'object' ?
-              requestRes.body :
-              JSON.parse(requestRes.body);
-          if (requestRes.status === 200) {
-            next(requestResJson, null);
-          } else if (requestRes.status === 404) {
-            next(null, new Error('ConfigFileNotFound'));
-          } else {
-            next(null, new Error('InternalServerError'));
-          }
-        } catch (error) {
-          next(null, error);
->>>>>>> fdd08fbd
         }
       }
     );
   }
 
   getJobSshInfo(userName, jobName, applicationId, next) {
-<<<<<<< HEAD
     const folderPathPrefix = `/Container/${userName}/${jobName}/ssh/${applicationId}`;
     const hdfs = new Hdfs(launcherConfig.webhdfsUri);
     hdfs.list(
@@ -421,39 +235,6 @@
                 'sshIp': arr[2],
                 'sshPort': arr[3],
               });
-=======
-    let folderPathPrefix = `/Container/${userName}/${jobName}/ssh/${applicationId}/`;
-    let webhdfsUrlPrefix = `${launcherConfig.webhdfsUri}/webhdfs/v1${folderPathPrefix}`;
-    let webhdfsUrl = `${webhdfsUrlPrefix}?op=LISTSTATUS`;
-    unirest.get(webhdfsUrl)
-      .end((requestRes) => {
-        try {
-          const requestResJson =
-            typeof requestRes.body === 'object' ?
-              requestRes.body :
-              JSON.parse(requestRes.body);
-          if (requestRes.status === 200) {
-            let result = {
-              'containers': [],
-              'keyPair': {
-                'folderPath': `${launcherConfig.hdfsUri}${folderPathPrefix}.ssh/`,
-                'publicKeyFileName': `${applicationId}.pub`,
-                'privateKeyFileName': `${applicationId}`,
-                'privateKeyDirectDownloadLink':
-                  `${webhdfsUrlPrefix}.ssh/${applicationId}?op=OPEN`,
-              },
-            };
-            for (let x of requestResJson.FileStatuses.FileStatus) {
-              let pattern = /^container_(.*)-(.*)-(.*)$/g;
-              let arr = pattern.exec(x.pathSuffix);
-              if (arr !== null) {
-                result.containers.push({
-                  'id': 'container_' + arr[1],
-                  'sshIp': arr[2],
-                  'sshPort': arr[3],
-                });
-              }
->>>>>>> fdd08fbd
             }
           }
           next(null, sshInfo);
@@ -564,7 +345,7 @@
     const virtualCluster = (!data.virtualCluster) ? 'default' : data.virtualCluster;
     const frameworkDescription = {
       'version': 10,
-      'user': {'name': data.username},
+      'user': {'name': data.userName},
       'taskRoles': {},
       'platformSpecificParameters': {
         'queue': virtualCluster,
@@ -595,7 +376,7 @@
         'taskService': {
           'version': 0,
           'entryPoint': `source YarnContainerScripts/${i}.sh`,
-          'sourceLocations': [`/Container/${data.username}/${data.jobName}/YarnContainerScripts`],
+          'sourceLocations': [`/Container/${data.userName}/${data.jobName}/YarnContainerScripts`],
           'resource': {
             'cpuNumber': data.taskRoles[i].cpuNumber,
             'memoryMB': data.taskRoles[i].memoryMB,
@@ -610,6 +391,88 @@
     }
     return frameworkDescription;
   }
+
+  _prepareJobContext(name, data, next) {
+    const hdfs = new Hdfs(launcherConfig.webhdfsUri);
+    async.parallel([
+      (parallelCallback) => {
+        if (!data.originalData.outputDir) {
+          hdfs.createFolder(
+            `/Output/${data.userName}/${name}`,
+            {'user.name': data.userName, 'permission': '755'},
+            (error, result) => {
+              parallelCallback(error);
+            }
+          );
+        } else {
+          parallelCallback(null);
+        }
+      },
+      (parallelCallback) => {
+        async.each(['log', 'tmp', 'finished'], (x, eachCallback) => {
+          hdfs.createFolder(
+            `/Container/${data.userName}/${name}/` + x,
+            {'user.name': data.userName, 'permission': '755'},
+            (error, result) => {
+              eachCallback(error);
+            }
+          );
+        }, (error) => {
+          parallelCallback(error);
+        });
+      },
+      (parallelCallback) => {
+        async.each([...Array(data.taskRoles.length).keys()], (x, eachCallback) => {
+          hdfs.createFile(
+            `/Container/${data.userName}/${name}/YarnContainerScripts/${x}.sh`,
+            this.generateYarnContainerScript(data, x),
+            {'user.name': data.userName, 'permission': '644', 'overwrite': 'true'},
+            (error, result) => {
+              eachCallback(error);
+            }
+          );
+        }, (error) => {
+          parallelCallback(error);
+        });
+      },
+      (parallelCallback) => {
+        async.each([...Array(data.taskRoles.length).keys()], (x, eachCallback) => {
+          hdfs.createFile(
+            `/Container/${data.userName}/${name}/DockerContainerScripts/${x}.sh`,
+            this.generateDockerContainerScript(data, x),
+            {'user.name': data.userName, 'permission': '644', 'overwrite': 'true'},
+            (error, result) => {
+              eachCallback(error);
+            }
+          );
+        }, (error) => {
+          parallelCallback(error);
+        });
+      },
+      (parallelCallback) => {
+        hdfs.createFile(
+          `/Container/${data.userName}/${name}/${launcherConfig.jobConfigFileName}`,
+          JSON.stringify(data.originalData, null, 2),
+          {'user.name': data.userName, 'permission': '644', 'overwrite': 'true'},
+          (error, result) => {
+            parallelCallback(error);
+          }
+        );
+      },
+      (parallelCallback) => {
+        hdfs.createFile(
+          `/Container/${data.userName}/${name}/${launcherConfig.frameworkDescriptionFilename}`,
+          JSON.stringify(this.generateFrameworkDescription(data), null, 2),
+          {'user.name': data.userName, 'permission': '644', 'overwrite': 'true'},
+          (error, result) => {
+            parallelCallback(error);
+          }
+        );
+      },
+    ], (parallelError) => {
+      return next(parallelError);
+    });
+  }
 }
 
 // module exports
