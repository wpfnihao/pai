<!--
  Copyright (c) Microsoft Corporation
  All rights reserved.

  MIT License

  Permission is hereby granted, free of charge, to any person obtaining a copy of this software and associated
  documentation files (the "Software"), to deal in the Software without restriction, including without limitation
  the rights to use, copy, modify, merge, publish, distribute, sublicense, and/or sell copies of the Software, and
  to permit persons to whom the Software is furnished to do so, subject to the following conditions:
  The above copyright notice and this permission notice shall be included in all copies or substantial portions of the Software.

  THE SOFTWARE IS PROVIDED *AS IS*, WITHOUT WARRANTY OF ANY KIND, EXPRESS OR IMPLIED, INCLUDING
  BUT NOT LIMITED TO THE WARRANTIES OF MERCHANTABILITY, FITNESS FOR A PARTICULAR PURPOSE AND
  NONINFRINGEMENT. IN NO EVENT SHALL THE AUTHORS OR COPYRIGHT HOLDERS BE LIABLE FOR ANY CLAIM,
  DAMAGES OR OTHER LIABILITY, WHETHER IN AN ACTION OF CONTRACT, TORT OR OTHERWISE, ARISING FROM,
  OUT OF OR IN CONNECTION WITH THE SOFTWARE OR THE USE OR OTHER DEALINGS IN THE SOFTWARE.
-->


# REST Server

REST Server exposes a set of interface that allows you to manage jobs.

## Quick Start

1. Job config file

<<<<<<< HEAD
    Prepare a job config file as described in [examples/README.md](../job-tutorial/README.md#config-file), for example, `exampleJob.json`.
=======
    Prepare a job config file as described in [examples/README.md](../examples/README.md#json-config-file-for-job-submission), for example, `exampleJob.json`.
>>>>>>> d21bdb91

2. Submit the job

    HTTP PUT the config file as json to:
    ```
    http://restserver/api/job/exampleJob
    ```
    For example, with [curl](https://curl.haxx.se/), you can execute below command line:
    ```sh
    curl -H "Content-Type: application/json" \
         -X PUT http://restserver/api/job/exampleJob \
         -d @exampleJob.json
    ```

3. Monitor the job

    Check the list of jobs at:
    ```
    http://restserver/api/job
    ```
    Check your exampleJob status at:
    ```
    http://restserver/api/job/exampleJob
    ```


## RestAPI

### Root URI

Configure the rest server ip and port in [service-deployment/clusterconfig.yaml](../service-deployment/clusterconfig-example.yaml).

### API Details

1. `PUT` job

    Submit or update a job in the system.

    *Request*
    ```
    PUT /api/job/:jobName
    ```

    *Parameters*

<<<<<<< HEAD
    [job config json](../job-tutorial/README.md#config-file)
=======
    [job config json](../examples/README.md#json-config-file-for-job-submission)
>>>>>>> d21bdb91

    *Response if succeeded*
    ```
    {
      "message": "update job $jobName successfully"
    }
    ```

    *Response if an error occured*
    ```
    Status: 500

    {
      "error": "JobUpdateError",
      "message": "job updated error"
    }
    ```

2. `GET` job

    Get job status in the system.

    *Request*
    ```
    GET /api/job/:jobName
    ```

    *Response if succeeded*
    ```
    {
      name: "jobName",
      state: "jobState",
      createdTime: "createdTimestamp",
      completedTime: "completedTimestamp",
      appId: "applicationId",
      appProgress: "applicationProgress",
      appTrackingUrl: "applicationTrackingUrl",
      appLaunchedTime: "applicationLaunchedTimestamp",
      appCompletedTime: "applicationCompletedTimestamp",
      appExitCode: applicationExitCode,
      appExitDiagnostics: "applicationExitDiagnostics"
    }
    ```

    *Response if an error occured*
    ```
    Status: 500

    {
      "error": "JobNotFound",
      "message": "could not find job $jobName"
    }
    ```

3. `DELETE` job

    Remove job from the system.

    *Request*
    ```
    DELETE /api/job/:jobName
    ```

    *Response if succeeded*
    ```
    {
      "message": "deleted job $jobName successfully"
    }
    ```

    *Response if an error occured*
    ```
    Status: 500

    {
      "error": "JobNotFound",
      "message": "could not find job $jobName"
    }
    ```<|MERGE_RESOLUTION|>--- conflicted
+++ resolved
@@ -26,11 +26,7 @@
 
 1. Job config file
 
-<<<<<<< HEAD
-    Prepare a job config file as described in [examples/README.md](../job-tutorial/README.md#config-file), for example, `exampleJob.json`.
-=======
-    Prepare a job config file as described in [examples/README.md](../examples/README.md#json-config-file-for-job-submission), for example, `exampleJob.json`.
->>>>>>> d21bdb91
+    Prepare a job config file as described in [examples/README.md](../job-tutorial/README.md#json-config-file-for-job-submission), for example, `exampleJob.json`.
 
 2. Submit the job
 
@@ -76,11 +72,7 @@
 
     *Parameters*
 
-<<<<<<< HEAD
-    [job config json](../job-tutorial/README.md#config-file)
-=======
-    [job config json](../examples/README.md#json-config-file-for-job-submission)
->>>>>>> d21bdb91
+    [job config json](../job-tutorial/README.md#json-config-file-for-job-submission)
 
     *Response if succeeded*
     ```
