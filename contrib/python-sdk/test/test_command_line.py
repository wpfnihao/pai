# Copyright (c) Microsoft Corporation
# All rights reserved.
#
# MIT License
#
# Permission is hereby granted, free of charge, to any person obtaining a copy of this software and associated
# documentation files (the "Software"), to deal in the Software without restriction, including without limitation
# the rights to use, copy, modify, merge, publish, distribute, sublicense, and/or sell copies of the Software, and
# to permit persons to whom the Software is furnished to do so, subject to the following conditions:
# The above copyright notice and this permission notice shall be included in all copies or substantial portions of the Software.
#
# THE SOFTWARE IS PROVIDED *AS IS*, WITHOUT WARRANTY OF ANY KIND, EXPRESS OR IMPLIED, INCLUDING
# BUT NOT LIMITED TO THE WARRANTIES OF MERCHANTABILITY, FITNESS FOR A PARTICULAR PURPOSE AND
# NONINFRINGEMENT. IN NO EVENT SHALL THE AUTHORS OR COPYRIGHT HOLDERS BE LIABLE FOR ANY CLAIM,
# DAMAGES OR OTHER LIABILITY, WHETHER IN AN ACTION OF CONTRACT, TORT OR OTHERWISE, ARISING FROM,
# OUT OF OR IN CONNECTION WITH THE SOFTWARE OR THE USE OR OTHER DEALINGS IN THE SOFTWARE.


import os
from openpaisdk import get_defaults, ClusterList, JobStatusParser
from openpaisdk.utils import run_command, randstr
from openpaisdk.io_utils import to_screen
from openpaisdk.defaults import LayeredSettings
from typing import Union
<<<<<<< HEAD
from basic_test import OrderedUnitTestCase, seperated
from fs.osfs import OSFS
from fs import open_fs
=======
from basic_test import OrderedUnitTestCase, separated
>>>>>>> 5227c93f


def get_cmd(cmd: Union[str, list], flags: dict, args: Union[list, str] = None):
    lst = []
    lst.extend(cmd if isinstance(cmd, list) else cmd.split())
    for flag, value in flags.items():
        lst.extend(["--" + flag, value.__str__()])
    if args:
        lst.extend(args if isinstance(args, list) else args.split())
    return lst


def run_commands(*cmds, sep: str = '&&'):
    lst = []
    for i, c in enumerate(cmds):
        lst.extend(c)
        if i != len(cmds) - 1:
            lst.append(sep)
    run_command(lst)


def run_test_command(cmd: Union[str, list], flags: dict, args: Union[list, str] = None):
    run_command(get_cmd(cmd, flags, args))


def gen_expected(dic: dict, **kwargs):
    dic2 = {k.replace("-", "_"): v if k != "password" else "******" for k, v in dic.items()}
    dic2.update(kwargs)
    return dic2


class TestCommandLineInterface(OrderedUnitTestCase):

    ut_init_shell = os.path.join('..', 'ut_init.sh')

    def step1_init_clusters(self):
        to_screen("""\
testing REST APIs related to retrieving cluster info, including
- rest_api_cluster_info
- rest_api_user
- rest_api_token
- rest_api_virtual_clusters
        """)
        with open(self.ut_init_shell) as fn:
            for line in fn:
                if line.startswith('#'):
                    continue
                self.cmd_exec(line)
        LayeredSettings.reset()
        alias = get_defaults()["cluster-alias"]
        self.assertTrue(alias, "not specify a cluster")
        self.cmd_exec('opai cluster resources')
    
    def step2_submit_job(self):
        import time
        to_screen("""\
testing REST APIs related to submitting a job, including
- rest_api_submit
        """)
        self.job_name = 'ut_test_' + randstr(10)
        #self.cmd_exec(['opai', 'job', 'sub', '-i', 'python:3', '-j', self.job_name, 'opai cluster resources'])
        self.cmd_exec(['pai',  'sub', '-i', 'python:3', '-j', self.job_name, 'pai cluster-resources'])
        time.sleep(10)
    
    def step3_job_monitoring(self):
        to_screen("""\
testing REST APIs related to querying a job, including
- rest_api_job_list
- rest_api_job_info
        """)
        client = ClusterList().load().get_client(get_defaults()["cluster-alias"])
        self.cmd_exec(['pai', 'list-jobs'])
        job_list = client.rest_api_job_list(client.user)  # ! only jobs from current user to reduce time
        job_list = [job['name'] for job in job_list]
        assert self.job_name in job_list, job_list
        to_screen(f"testing job monitoring with {self.job_name}")
        status = client.rest_api_job_info(self.job_name)
        to_screen(f"retrieving job status and get its state {JobStatusParser.state(status)}")
        client.rest_api_job_info(self.job_name, 'config')
        to_screen("retrieving job config")
        logs = JobStatusParser.all_tasks_logs(status, client.pai_uri)
        assert logs, f"failed to read logs from status \n{status}"
        for k, v in logs.items():
            for t, content in v.items():
                to_screen(f"reading logs {k} for {t} and get {len(content)} Bytes")
    
    def step4_storage(self):
        alias = get_defaults()["cluster-alias"]
        created_path = "testDir1/testDir2"
        # create test folder and files for storage testing
        home_fs = OSFS("./")
        home_fs.makedirs('dst/')
        home_fs.makedirs('src/subSrc/')
        with open_fs('./src/subSrc/') as src_fs:
            src_fs.create('testFile.txt')

        to_screen(f"list storage of {alias}")
        self.cmd_exec(['pai', 'list-storages', alias])

        to_screen(f"create new directory /{created_path} on {alias}")
        self.cmd_exec(['pai', 'makedir', f'pai://{alias}/0/{created_path}'])
        self.cmd_exec(['pai', 'listdir', 'pai://' + alias + '/0/testDir1'])
        
        try:
            to_screen(f"upload directory to /{created_path} on {alias}")
            self.cmd_exec(['pai', 'copy', './src', f'pai://{alias}/0/{created_path}'])
            self.cmd_exec(['pai', 'listdir', f'pai://{alias}/0/{created_path}'])

            to_screen(f"upload file to /{created_path} on {alias} with auto-complete filename")
            self.cmd_exec(['pai', 'copy', './src/subSrc/testFile.txt', f'pai://{alias}/0/{created_path}'])
            self.cmd_exec(['pai', 'listdir', f'pai://{alias}/0/{created_path}'])

            to_screen(f"download from /{created_path} on {alias}")
            self.cmd_exec(['pai', 'copy', f'pai://{alias}/0/{created_path}', './dst'])
            self.cmd_exec(['pai', 'listdir', './dst'])

        finally:
            to_screen(f"remove directory /{created_path} on {alias}")
            self.cmd_exec(['pai', 'remove', f'pai://{alias}/0/{created_path}'])
            self.cmd_exec(['pai', 'listdir', f'pai://{alias}/0/'])
    
    def step5_start_container(self):
        alias = get_defaults()["cluster-alias"]
        self.job_name = 'ut_test_' + randstr(10)
        self.cmd_exec(['pai', 'start-container', f'--cluster-alias {alias}', f'--job-name {self.job_name}', 
            f'--timeout 1s', f'--image sissie/pytorch-py36-cu90-ssh'])
        to_screen('Please exit ssh terminal to complete the test')
    
    def step6_submit_job_with_sources(self):
        # create test folder and files for storage testing
        home_fs = OSFS("./")
        home_fs.makedirs('step6Src/')
        with open_fs('./step6Src/') as src_fs:
            src_fs.create('testFile.txt')

        alias = get_defaults()["cluster-alias"]
        clusters = ClusterList().load()
                
        # submitting job
        self.job_name = 'ut_test_' + randstr(10)
        self.cmd_exec(['pai', 'sub', f'--cluster-alias {alias}', f'--job-name {self.job_name}', 
            f'--sources ./step6Src/testFile.txt', '--image python:3', 'sleep 5s'])
    

    @separated
    def test_commands_sequence(self):
        self.run_steps()<|MERGE_RESOLUTION|>--- conflicted
+++ resolved
@@ -22,13 +22,9 @@
 from openpaisdk.io_utils import to_screen
 from openpaisdk.defaults import LayeredSettings
 from typing import Union
-<<<<<<< HEAD
 from basic_test import OrderedUnitTestCase, seperated
 from fs.osfs import OSFS
 from fs import open_fs
-=======
-from basic_test import OrderedUnitTestCase, separated
->>>>>>> 5227c93f
 
 
 def get_cmd(cmd: Union[str, list], flags: dict, args: Union[list, str] = None):
