// Copyright (c) Microsoft Corporation
// All rights reserved.
//
// MIT License
//
// Permission is hereby granted, free of charge, to any person obtaining a copy of this software and associated
// documentation files (the "Software"), to deal in the Software without restriction, including without limitation
// the rights to use, copy, modify, merge, publish, distribute, sublicense, and/or sell copies of the Software, and
// to permit persons to whom the Software is furnished to do so, subject to the following conditions:
// The above copyright notice and this permission notice shall be included in all copies or substantial portions of the Software.
//
// THE SOFTWARE IS PROVIDED *AS IS*, WITHOUT WARRANTY OF ANY KIND, EXPRESS OR IMPLIED, INCLUDING
// BUT NOT LIMITED TO THE WARRANTIES OF MERCHANTABILITY, FITNESS FOR A PARTICULAR PURPOSE AND
// NONINFRINGEMENT. IN NO EVENT SHALL THE AUTHORS OR COPYRIGHT HOLDERS BE LIABLE FOR ANY CLAIM,
// DAMAGES OR OTHER LIABILITY, WHETHER IN AN ACTION OF CONTRACT, TORT OR OTHERWISE, ARISING FROM,
// OUT OF OR IN CONNECTION WITH THE SOFTWARE OR THE USE OR OTHER DEALINGS IN THE SOFTWARE.

import React, { useMemo } from 'react';
import PropTypes from 'prop-types';
import qs from 'querystring';
import { get, isNil } from 'lodash';
import { PrimaryButton } from 'office-ui-fabric-react';
import { isClonable, isJobV2 } from '../util';

const CloneButton = ({ rawJobConfig, namespace, jobName }) => {
  const [href, onClick] = useMemo(() => {
    // TODO: align same format of jobname with each submit ways
    const queryOld = {
      op: 'resubmit',
      type: 'job',
      user: namespace,
      jobname: jobName,
    };
    const queryNew = {
      op: 'resubmit',
      type: 'job',
      user: namespace,
      jobName: jobName,
    };
    const pluginId = get(rawJobConfig, 'extras.submitFrom');
    // default
    if (isNil(pluginId)) {
      if (isJobV2(rawJobConfig)) {
<<<<<<< HEAD
        return [`/submit.html?${qs.stringify(query)}#/general`, undefined];
=======
        return [`/submit.html?${qs.stringify(queryNew)}`, undefined];
>>>>>>> c86f991c
      } else {
        return [`/submit_v1.html?${qs.stringify(queryNew)}`, undefined];
      }
    }
    // plugin
    const plugins = window.PAI_PLUGINS;
    const pluginIndex = plugins.findIndex(x => x.id === pluginId);
    // plugin not found
    if (pluginIndex === -1) {
      if (isJobV2(rawJobConfig)) {
        // redirect v2 job to default submission page
        return [
          undefined,
          () => {
            alert(
              `The job was submitted by ${pluginId}, but it is not installed. Will use default submission page instead`,
            );
<<<<<<< HEAD
            window.location.href = `/submit.html?${qs.stringify(
              query,
            )}#/general`;
=======
            window.location.href = `/submit.html?${qs.stringify(queryNew)}`;
>>>>>>> c86f991c
          },
        ];
      } else {
        // ignore v1 job
        return [
          undefined,
          () => {
            alert(
              `Clone job failed. The job was submitted by ${pluginId}, but it is not installed.`,
            );
          },
        ];
      }
    }
    // plugin found
    return [
      `/plugin.html?${qs.stringify({
        ...queryOld,
        index: pluginIndex,
      })}`,
      undefined,
    ];
  }, [rawJobConfig]);

  return (
    <PrimaryButton
      text='Clone'
      href={href}
      onClick={onClick}
      disabled={!isClonable(rawJobConfig)}
    />
  );
};

CloneButton.propTypes = {
  rawJobConfig: PropTypes.object.isRequired,
  namespace: PropTypes.string.isRequired,
  jobName: PropTypes.string.isRequired,
};

export default CloneButton;<|MERGE_RESOLUTION|>--- conflicted
+++ resolved
@@ -41,11 +41,7 @@
     // default
     if (isNil(pluginId)) {
       if (isJobV2(rawJobConfig)) {
-<<<<<<< HEAD
-        return [`/submit.html?${qs.stringify(query)}#/general`, undefined];
-=======
         return [`/submit.html?${qs.stringify(queryNew)}`, undefined];
->>>>>>> c86f991c
       } else {
         return [`/submit_v1.html?${qs.stringify(queryNew)}`, undefined];
       }
@@ -63,13 +59,7 @@
             alert(
               `The job was submitted by ${pluginId}, but it is not installed. Will use default submission page instead`,
             );
-<<<<<<< HEAD
-            window.location.href = `/submit.html?${qs.stringify(
-              query,
-            )}#/general`;
-=======
             window.location.href = `/submit.html?${qs.stringify(queryNew)}`;
->>>>>>> c86f991c
           },
         ];
       } else {
