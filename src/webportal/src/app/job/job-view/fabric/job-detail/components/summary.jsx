// Copyright (c) Microsoft Corporation
// All rights reserved.
//
// MIT License
//
// Permission is hereby granted, free of charge, to any person obtaining a copy of this software and associated
// documentation files (the "Software"), to deal in the Software without restriction, including without limitation
// the rights to use, copy, modify, merge, publish, distribute, sublicense, and/or sell copies of the Software, and
// to permit persons to whom the Software is furnished to do so, subject to the following conditions:
// The above copyright notice and this permission notice shall be included in all copies or substantial portions of the Software.
//
// THE SOFTWARE IS PROVIDED *AS IS*, WITHOUT WARRANTY OF ANY KIND, EXPRESS OR IMPLIED, INCLUDING
// BUT NOT LIMITED TO THE WARRANTIES OF MERCHANTABILITY, FITNESS FOR A PARTICULAR PURPOSE AND
// NONINFRINGEMENT. IN NO EVENT SHALL THE AUTHORS OR COPYRIGHT HOLDERS BE LIABLE FOR ANY CLAIM,
// DAMAGES OR OTHER LIABILITY, WHETHER IN AN ACTION OF CONTRACT, TORT OR OTHERWISE, ARISING FROM,
// OUT OF OR IN CONNECTION WITH THE SOFTWARE OR THE USE OR OTHER DEALINGS IN THE SOFTWARE.

import {
  FontClassNames,
  FontWeights,
  FontSizes,
  ColorClassNames,
  IconFontSizes,
} from '@uifabric/styling';
import c from 'classnames';
import copy from 'copy-to-clipboard';
import { get, isEmpty, isNil } from 'lodash';
import { DateTime } from 'luxon';
import {
  ActionButton,
  DefaultButton,
  Dropdown,
  Link,
  MessageBar,
  MessageBarType,
  TooltipHost,
  DirectionalHint,
  Icon,
  IconButton,
} from 'office-ui-fabric-react';
import PropTypes from 'prop-types';
import React from 'react';
import yaml from 'js-yaml';

import t from '../../../../../components/tachyons.scss';

import Card from './card';
import Context from './context';
import Timer from './timer';
import {
  getTensorBoardUrl,
  getJobMetricsUrl,
<<<<<<< HEAD
  cloneJob,
  checkAttemptAPI,
} from '../conn';
import {
  printDateTime,
  isClonable,
  isJobV2,
  HISTORY_API_ERROR_MESSAGE,
  HISTORY_DISABLE_MESSAGE,
} from '../util';
=======
  openJobAttemptsPage,
} from '../conn';
import { printDateTime, isJobV2 } from '../util';
>>>>>>> 2fb33ed5
import MonacoPanel from '../../../../../components/monaco-panel';
import StatusBadge from '../../../../../components/status-badge';
import {
  getJobDuration,
  getDurationString,
  getHumanizedJobStateString,
  isStoppable,
} from '../../../../../components/util/job';
import config from '../../../../../config/webportal.config';
import StopJobConfirm from '../../JobList/StopJobConfirm';
import CloneButton from './clone-button';

const params = new URLSearchParams(window.location.search);
const username = params.get('username');
const jobname = params.get('jobname');

const HintItem = ({ header, children }) => (
  <div className={c(t.flex, t.justifyStart)}>
    <div
      style={{
        width: '160px',
        minWidth: '160px',
        fontWeight: FontWeights.semibold,
      }}
    >
      {header}
    </div>
    <div>{children}</div>
  </div>
);

HintItem.propTypes = {
  header: PropTypes.string.isRequired,
  children: PropTypes.node,
};

export default class Summary extends React.Component {
  constructor(props) {
    super(props);
    this.state = {
      monacoProps: null,
      modalTitle: '',
      autoReloadInterval: 10 * 1000,
      hideDialog: true,
      isRetryHealthy: false,
    };

    this.onChangeInterval = this.onChangeInterval.bind(this);
    this.onDismiss = this.onDismiss.bind(this);
    this.showExitDiagnostics = this.showExitDiagnostics.bind(this);
    this.showEditor = this.showEditor.bind(this);
    this.showJobConfig = this.showJobConfig.bind(this);
    this.showStopJobConfirm = this.showStopJobConfirm.bind(this);
    this.setHideDialog = this.setHideDialog.bind(this);
    this.checkRetryHealthy = this.checkRetryHealthy.bind(this);
    this.checkRetryLink = this.checkRetryLink.bind(this);
  }

  async componentDidMount() {
    if (await this.checkRetryHealthy()) {
      this.setState({ isRetryHealthy: true });
    } else {
      this.setState({ isRetryHealthy: false });
    }
  }

  onChangeInterval(e, item) {
    this.setState({ autoReloadInterval: item.key });
  }

  onDismiss() {
    this.setState({
      monacoProps: null,
      modalTitle: '',
    });
  }

  showEditor(title, props) {
    this.setState({
      monacoProps: props,
      modalTitle: title,
    });
  }

  showStopJobConfirm() {
    this.setState({ hideDialog: false });
  }

  setHideDialog() {
    this.setState({ hideDialog: true });
  }

  showExitDiagnostics() {
    const { jobInfo } = this.props;
    const result = [];
    // trigger info
    result.push('[Exit Trigger Info]');
    result.push('');
    result.push(
      `ExitTriggerMessage: ${get(jobInfo, 'jobStatus.appExitTriggerMessage')}`,
    );
    result.push(
      `ExitTriggerTaskRole: ${get(
        jobInfo,
        'jobStatus.appExitTriggerTaskRoleName',
      )}`,
    );
    result.push(
      `ExitTriggerTaskIndex: ${get(
        jobInfo,
        'jobStatus.appExitTriggerTaskIndex',
      )}`,
    );
    const userExitCode = get(
      jobInfo,
      'jobStatus.appExitMessages.runtime.originalUserExitCode',
    );
    if (userExitCode) {
      // user exit code
      result.push(`UserExitCode: ${userExitCode}`);
    }
    result.push('');

    // exit spec
    const spec = jobInfo.jobStatus.appExitSpec;
    if (spec) {
      // divider
      result.push(Array.from({ length: 80 }, () => '-').join(''));
      result.push('');
      // content
      result.push('[Exit Spec]');
      result.push('');
      result.push(yaml.safeDump(spec));
      result.push('');
    }

    // diagnostics
    const diag = jobInfo.jobStatus.appExitDiagnostics;
    if (diag) {
      // divider
      result.push(Array.from({ length: 80 }, () => '-').join(''));
      result.push('');
      // content
      result.push('[Exit Diagnostics]');
      result.push('');
      result.push(diag);
      result.push('');
    }

    this.showEditor('Exit Diagnostics', {
      language: 'text',
      value: result.join('\n'),
    });
  }

  showJobConfig() {
    const { rawJobConfig } = this.context;
    if (isJobV2(rawJobConfig)) {
      this.showEditor('Job Config', {
        language: 'yaml',
        value: yaml.safeDump(rawJobConfig),
      });
    } else {
      this.showEditor('Job Config', {
        language: 'json',
        value: JSON.stringify(rawJobConfig, null, 2),
      });
    }
  }

  getUserFailureHintItems(jobInfo) {
    const result = [];
    const runtimeOutput = get(jobInfo, 'jobStatus.appExitMessages.runtime');
    // reason
    const reason = [];
    // static reason
    const spec = get(jobInfo, 'jobStatus.appExitSpec');
    if (spec && spec.reason) {
      reason.push(<div key='spec-reason'>{spec.reason}</div>);
    }
    // dynamic reason
    if (runtimeOutput && runtimeOutput.reason) {
      reason.push(<div key='runtime-reason'>{runtimeOutput.reason}</div>);
    } else {
      const launcherOutput = get(jobInfo, 'jobStatus.appExitMessages.launcher');
      if (launcherOutput) {
        reason.push(<div key='launcher-reason'>{launcherOutput}</div>);
      }
    }
    if (!isEmpty(reason)) {
      result.push(
        <HintItem key='reason' header='Exit Reason:'>
          {reason}
        </HintItem>,
      );
    }
    // solution
    const solution = [];
    if (runtimeOutput && runtimeOutput.solution) {
      solution.push(<li key='runtime-solution'>{runtimeOutput.solution}</li>);
    }
    if (spec && spec.solution) {
      solution.push(
        ...spec.solution.map((x, i) => <li key={`spec-reason-${i}`}>{x}</li>),
      );
    }
    if (!isEmpty(solution)) {
      result.push(
        <HintItem key='solution' header='Exit Solutions:'>
          <ul className={c(t.pa0, t.ma0)} style={{ listStyle: 'inside' }}>
            {solution}
          </ul>
        </HintItem>,
      );
    }

    return result;
  }

  async checkRetryHealthy() {
    if (config.launcherType !== 'k8s') {
      return false;
    }

    if (!(await checkAttemptAPI())) {
      return false;
    }
    return true;
  }

  renderHintMessage() {
    const { jobInfo } = this.props;
    if (!jobInfo) {
      return;
    }

    const state = getHumanizedJobStateString(jobInfo.jobStatus);
    if (state === 'Failed') {
      const result = [];
      const spec = jobInfo.jobStatus.appExitSpec;
      const type = spec && spec.type;
      // exit code
      const code = jobInfo.jobStatus.appExitCode;
      result.push(
        <HintItem key='platform-exit-code' header='Exit Code:'>
          {code}
        </HintItem>,
      );
      // type
      if (type) {
        result.push(
          <HintItem key='type' header='Exit Type:'>
            {type}
          </HintItem>,
        );
      }
      if (type === 'USER_FAILURE' || type === 'UNKNOWN_FAILURE') {
        result.push(...this.getUserFailureHintItems(jobInfo));
      } else {
        result.push(
          <HintItem key='solution' header='Exit Solutions:'>
            Please send the{' '}
            <Link onClick={this.showExitDiagnostics}>exit diagnostics</Link> to
            your administrator for further investigation.
          </HintItem>,
        );
      }

      return (
        <MessageBar messageBarType={MessageBarType.error}>
          <div>{result}</div>
        </MessageBar>
      );
    } else if (state === 'Waiting') {
      const resourceRetries = get(jobInfo, 'jobStatus.retryDetails.resource');
      if (resourceRetries >= 3) {
        return (
          <MessageBar messageBarType={MessageBarType.warning}>
            <div>
              <HintItem key='conflict-retry-count' header='Conflict Count:'>
                {resourceRetries}
              </HintItem>
              <HintItem key='resolution' header='Resolution:'>
                <div>
                  Please adjust the resource requirement in your{' '}
                  <Link onClick={this.showJobConfig}>job config</Link>, or wait
                  till other jobs release more resources back to the system.
                </div>
              </HintItem>
            </div>
          </MessageBar>
        );
      }
    }
  }

  checkRetryLink() {
    const { jobInfo } = this.props;
    const { isRetryHealthy } = this.state;

    if (
      config.jobHistory !== 'true' ||
      !isRetryHealthy ||
      isNil(jobInfo.jobStatus.retries) ||
      jobInfo.jobStatus.retries === 0
    ) {
      return false;
    } else {
      return true;
    }
  }

  render() {
    const {
      autoReloadInterval,
      modalTitle,
      monacoProps,
      hideDialog,
      isRetryHealthy,
    } = this.state;
    const { className, jobInfo, reloading, onStopJob, onReload } = this.props;
    const { rawJobConfig } = this.context;
    const hintMessage = this.renderHintMessage();

    const params = new URLSearchParams(window.location.search);
    const namespace = params.get('username');
    const jobName = params.get('jobName');

    return (
      <div className={className}>
        {/* summary */}
        <Card className={c(t.pv4, t.ph5)}>
          {/* summary-row-1 */}
          <div className={c(t.flex, t.justifyBetween, t.itemsCenter)}>
            <div
              className={c(t.flex, t.itemsCenter)}
              style={{ flexShrink: 1, minWidth: 0 }}
            >
              <div
                className={c(t.truncate)}
                style={{
                  fontSize: FontSizes.xxLarge,
                  fontWeight: FontWeights.regular,
                }}
              >
                {jobInfo.name}
              </div>
              {jobInfo.frameworkName && (
                <div className={t.ml2}>
                  <TooltipHost
                    calloutProps={{
                      isBeakVisible: false,
                    }}
                    tooltipProps={{
                      onRenderContent: () => (
                        <div className={c(t.flex, t.itemsCenter)}>
                          <div>FrameworkName:</div>
                          <div className={c(t.ml2, t.truncate)}>
                            {jobInfo.frameworkName}
                          </div>
                          <div>
                            <IconButton
                              iconProps={{ iconName: 'Copy' }}
                              styles={{ icon: [{ fontSize: FontSizes.small }] }}
                              onClick={() => copy(jobInfo.frameworkName)}
                            />
                          </div>
                        </div>
                      ),
                    }}
                    directionalHint={DirectionalHint.topLeftEdge}
                  >
                    <div>
                      <Icon
                        iconName='Info'
                        styles={{
                          root: [
                            { fontSize: IconFontSizes.medium },
                            ColorClassNames.neutralSecondary,
                          ],
                        }}
                      />
                    </div>
                  </TooltipHost>
                </div>
              )}
            </div>
            <div className={c(t.flex, t.itemsCenter)}>
              <Dropdown
                styles={{
                  title: [FontClassNames.mediumPlus, { border: 0 }],
                }}
                dropdownWidth={180}
                selectedKey={autoReloadInterval}
                onChange={this.onChangeInterval}
                options={[
                  { key: 0, text: 'Disable Auto Refresh' },
                  { key: 10000, text: 'Refresh every 10s' },
                  { key: 30000, text: 'Refresh every 30s' },
                  { key: 60000, text: 'Refresh every 60s' },
                ]}
              />
              <ActionButton
                className={t.ml2}
                styles={{ root: [FontClassNames.mediumPlus] }}
                iconProps={{ iconName: 'Refresh' }}
                disabled={reloading}
                onClick={onReload}
              >
                Refresh
              </ActionButton>
            </div>
          </div>
          {/* summary-row-2 */}
          <div className={c(t.mt4, t.flex, t.itemsStart)}>
            <div>
              <div className={c(t.gray, FontClassNames.medium)}>Status</div>
              <div className={c(t.mt3)}>
                <StatusBadge
                  status={getHumanizedJobStateString(jobInfo.jobStatus)}
                />
              </div>
            </div>
            <div className={t.ml4}>
              <div className={c(t.gray, FontClassNames.medium)}>Start Time</div>
              <div className={c(t.mt3, FontClassNames.mediumPlus)}>
                {printDateTime(
                  DateTime.fromMillis(jobInfo.jobStatus.createdTime),
                )}
              </div>
            </div>
            <div className={t.ml4}>
              <div className={c(t.gray, FontClassNames.medium)}>User</div>
              <div className={c(t.mt3, FontClassNames.mediumPlus)}>
                {jobInfo.jobStatus.username}
              </div>
            </div>
            <div className={t.ml4}>
              <div className={c(t.gray, FontClassNames.medium)}>
                Virtual Cluster
              </div>
              <div className={c(t.mt3, FontClassNames.mediumPlus)}>
                {jobInfo.jobStatus.virtualCluster}
              </div>
            </div>
            <div className={t.ml4}>
              <div className={c(t.gray, FontClassNames.medium)}>Duration</div>
              <div className={c(t.mt3, FontClassNames.mediumPlus)}>
                {getDurationString(getJobDuration(jobInfo.jobStatus))}
              </div>
            </div>
            <div className={t.ml4}>
              <div className={c(t.gray, FontClassNames.medium)}>Retries</div>
              {this.checkRetryLink() ? (
                <Link
                  href={`job-retry.html?username=${username}&jobname=${jobname}`}
                >
                  <div className={c(t.mt3, FontClassNames.mediumPlus)}>
                    {jobInfo.jobStatus.retries}
                  </div>
                </Link>
              ) : (
                <div className={c(t.mt3, FontClassNames.mediumPlus)}>
                  {jobInfo.jobStatus.retries}
                </div>
              )}
            </div>
          </div>
          {/* summary-row-2.5 error info */}
          {hintMessage && <div className={t.mt4}>{hintMessage}</div>}
          {/* summary-row-3 */}
          <div className={c(t.mt4, t.flex, t.justifyBetween, t.itemsCenter)}>
            <div className={c(t.flex)}>
              <Link
                styles={{ root: [FontClassNames.mediumPlus] }}
                href='#'
                disabled={isNil(rawJobConfig)}
                onClick={this.showJobConfig}
              >
                View Job Config
              </Link>
              <div className={c(t.bl, t.mh3)}></div>
              <Link
                styles={{ root: [FontClassNames.mediumPlus] }}
                href='#'
                disabled={
                  isNil(jobInfo.jobStatus.appExitDiagnostics) &&
                  isNil(jobInfo.jobStatus.appExitSpec)
                }
                onClick={this.showExitDiagnostics}
              >
                View Exit Diagnostics
              </Link>
              {config.launcherType !== 'k8s' && (
                <React.Fragment>
                  <div className={c(t.bl, t.mh3)}></div>
                  <Link
                    styles={{ root: [FontClassNames.mediumPlus] }}
                    href={jobInfo.jobStatus.appTrackingUrl}
                    disabled={isNil(jobInfo.jobStatus.appTrackingUrl)}
                    target='_blank'
                  >
                    Go to Application Tracking Page
                  </Link>
                </React.Fragment>
              )}
              <div className={c(t.bl, t.mh3)}></div>
              <Link
                styles={{ root: [FontClassNames.mediumPlus] }}
                href={getJobMetricsUrl(jobInfo)}
                target='_blank'
              >
                Go to Job Metrics Page
              </Link>
              <div className={c(t.bl, t.mh3)}></div>
              <Link
                styles={{ root: [FontClassNames.mediumPlus] }}
                href={getTensorBoardUrl(jobInfo, rawJobConfig)}
                disabled={isNil(getTensorBoardUrl(jobInfo, rawJobConfig))}
                target='_blank'
              >
                Go to TensorBoard Page
              </Link>
              <div className={c(t.bl, t.mh3)}></div>
              <div className={c(t.flex)}>
                <Link
                  styles={{ root: [FontClassNames.mediumPlus] }}
                  href={`job-retry.html?username=${username}&jobname=${jobname}`}
                  disabled={!this.checkRetryLink()}
                  target='_blank'
                >
                  Go to Retry History Page
                </Link>
                {config.jobHistory !== 'true' && (
                  <div className={t.ml2}>
                    <TooltipHost
                      calloutProps={{
                        isBeakVisible: false,
                      }}
                      tooltipProps={{
                        onRenderContent: () => (
                          <div className={c(t.flex, t.itemsCenter)}>
                            {HISTORY_DISABLE_MESSAGE}
                          </div>
                        ),
                      }}
                      directionalHint={DirectionalHint.topLeftEdge}
                    >
                      <div>
                        <Icon
                          iconName='Info'
                          styles={{
                            root: [
                              { fontSize: IconFontSizes.medium },
                              ColorClassNames.neutralSecondary,
                            ],
                          }}
                        />
                      </div>
                    </TooltipHost>
                  </div>
                )}
                {config.jobHistory === 'true' && !isRetryHealthy && (
                  <div className={t.ml2}>
                    <TooltipHost
                      calloutProps={{
                        isBeakVisible: false,
                      }}
                      tooltipProps={{
                        onRenderContent: () => (
                          <div className={c(t.flex, t.itemsCenter)}>
                            {HISTORY_API_ERROR_MESSAGE}
                          </div>
                        ),
                      }}
                      directionalHint={DirectionalHint.topLeftEdge}
                    >
                      <div>
                        <Icon
                          iconName='Warning'
                          styles={{
                            root: [
                              { fontSize: IconFontSizes.medium },
                              ColorClassNames.neutralSecondary,
                            ],
                          }}
                        />
                      </div>
                    </TooltipHost>
                  </div>
                )}
              </div>
            </div>
            <div>
              <span>
                <CloneButton
                  namespace={namespace}
                  jobName={jobName}
                  rawJobConfig={rawJobConfig}
                />
              </span>
              <span className={c(t.ml2)}>
                <DefaultButton
                  text='Stop'
                  onClick={this.showStopJobConfirm}
                  disabled={!isStoppable(jobInfo.jobStatus)}
                />
                <StopJobConfirm
                  hideDialog={hideDialog}
                  setHideDialog={this.setHideDialog}
                  stopJob={onStopJob}
                />
              </span>
            </div>
          </div>
          {/* Monaco Editor Modal */}
          <MonacoPanel
            isOpen={!isNil(monacoProps)}
            onDismiss={this.onDismiss}
            title={modalTitle}
            monacoProps={monacoProps}
          />
          {/* Timer */}
          <Timer
            interval={autoReloadInterval === 0 ? null : autoReloadInterval}
            func={onReload}
          />
        </Card>
      </div>
    );
  }
}

Summary.contextType = Context;

Summary.propTypes = {
  className: PropTypes.string,
  jobInfo: PropTypes.object.isRequired,
  reloading: PropTypes.bool.isRequired,
  onStopJob: PropTypes.func.isRequired,
  onReload: PropTypes.func.isRequired,
};<|MERGE_RESOLUTION|>--- conflicted
+++ resolved
@@ -50,22 +50,15 @@
 import {
   getTensorBoardUrl,
   getJobMetricsUrl,
-<<<<<<< HEAD
   cloneJob,
   checkAttemptAPI,
 } from '../conn';
 import {
   printDateTime,
-  isClonable,
   isJobV2,
   HISTORY_API_ERROR_MESSAGE,
   HISTORY_DISABLE_MESSAGE,
 } from '../util';
-=======
-  openJobAttemptsPage,
-} from '../conn';
-import { printDateTime, isJobV2 } from '../util';
->>>>>>> 2fb33ed5
 import MonacoPanel from '../../../../../components/monaco-panel';
 import StatusBadge from '../../../../../components/status-badge';
 import {
