// Copyright (c) Microsoft Corporation
// All rights reserved.
//
// MIT License
//
// Permission is hereby granted, free of charge, to any person obtaining a copy of this software and associated
// documentation files (the "Software"), to deal in the Software without restriction, including without limitation
// the rights to use, copy, modify, merge, publish, distribute, sublicense, and/or sell copies of the Software, and
// to permit persons to whom the Software is furnished to do so, subject to the following conditions:
// The above copyright notice and this permission notice shall be included in all copies or substantial portions of the Software.
//
// THE SOFTWARE IS PROVIDED *AS IS*, WITHOUT WARRANTY OF ANY KIND, EXPRESS OR IMPLIED, INCLUDING
// BUT NOT LIMITED TO THE WARRANTIES OF MERCHANTABILITY, FITNESS FOR A PARTICULAR PURPOSE AND
// NONINFRINGEMENT. IN NO EVENT SHALL THE AUTHORS OR COPYRIGHT HOLDERS BE LIABLE FOR ANY CLAIM,
// DAMAGES OR OTHER LIABILITY, WHETHER IN AN ACTION OF CONTRACT, TORT OR OTHERWISE, ARISING FROM,
// OUT OF OR IN CONNECTION WITH THE SOFTWARE OR THE USE OR OTHER DEALINGS IN THE SOFTWARE.

import c from 'classnames';
import {isNil} from 'lodash';
import PropTypes from 'prop-types';
import {Stack, ColorClassNames, FontClassNames, PersonaCoin, getTheme} from 'office-ui-fabric-react';
import React from 'react';

import Card from './card';
import {getVirtualClusterColor} from './util';

import t from '../../components/tachyons.scss';

const VirtualClusterItem = ({name, info}) => {
<<<<<<< HEAD
  const availableGpu = Math.floor(info.resourcesTotal.GPUs - info.resourcesUsed.GPUs);
  const percentage = availableGpu / info.resourcesTotal.GPUs;
  let color;
  if (availableGpu === 0) {
    color = statusColor.failed;
  } else {
    color = statusColor.succeeded;
  }
=======
  const availableGpu = Math.max(Math.floor(info.resourcesTotal.GPUs - info.resourcesUsed.GPUs), 0);
  const percentage = info.resourcesTotal.GPUs === 0 ? 0 : availableGpu / info.resourcesTotal.GPUs;
  const color = getVirtualClusterColor(name, info);
>>>>>>> 515c4837

  const {spacing} = getTheme();

  return (
    <Stack
      horizontal
      verticalAlign='center'
      padding='s1 0'
      gap='l1'
    >
      <Stack.Item>
        <PersonaCoin
          text={name}
          coinSize={80}
        />
      </Stack.Item>
      <Stack.Item grow>
        <Stack
          gap='l1'
        >
          {/* vc item title */}
          <Stack.Item>
            <div className={c(ColorClassNames.neutralSecondary, FontClassNames.xLarge)}>
              {info.dedicated ? `${name} (dedicated)` : name}
            </div>
          </Stack.Item>
          {/* vc item status */}
          <Stack.Item>
            <div className={c(t.flex, t.itemsCenter)}>
              <div
                className={FontClassNames.xLarge}
                style={{color, width: '20px', marginRight: spacing.l1}}
              >
                {availableGpu}
              </div>
              <div
                className={c(ColorClassNames.neutralSecondary, FontClassNames.large)}
                style={{marginRight: spacing.l2}}
              >
                GPU Available
              </div>
              <div
                className={t.flexAuto}
                style={{
                  height: spacing.s1,
                  marginRight: spacing.m,
                }}
              >
              {(
                <div className={c(t.w100, t.h100, t.flex)}>
                  <div
                    style={{backgroundColor: color, width: `${percentage * 100}%`}}
                  ></div>
                  <div
                    className={c(ColorClassNames.neutralLightBackground)}
                    style={{width: `${(1 - percentage) * 100}%`}}
                  ></div>
                </div>
              )}
              </div>
            </div>
          </Stack.Item>
        </Stack>
      </Stack.Item>
    </Stack>
  );
};

VirtualClusterItem.propTypes = {
  name: PropTypes.string.isRequired,
  info: PropTypes.object.isRequired,
};

const VirtualCluster = ({style, userInfo, virtualClusters}) => {
<<<<<<< HEAD
  const vcNames = userInfo.virtualCluster.split(',').filter((name) => !isNil(virtualClusters[name]));
=======
  const vcNames = userInfo.virtualCluster.filter((name) => !isNil(virtualClusters[name]));
>>>>>>> 515c4837
  const {spacing} = getTheme();
  return (
    <Card style={{paddingRight: spacing.m, ...style}}>
      <Stack styles={{root: [{height: '100%'}]}} gap='l1'>
        <Stack.Item>
          <div className={FontClassNames.mediumPlus}>
            {`My virtual clusters (${vcNames.length})`}
          </div>
        </Stack.Item>
        <Stack.Item styles={{root: [t.relative]}} grow>
          <div className={c(t.absolute, t.absoluteFill, t.overflowAuto)}>
            <Stack gap='l1'>
              {vcNames.sort(
                (a, b) => {
                  const wa = virtualClusters[a].dedicated ? 1 : 0;
                  const wb = virtualClusters[b].dedicated ? 1 : 0;
                  return wa - wb;
                }
              ).map((name) => (
                <Stack.Item key={name}>
                  <VirtualClusterItem
                    name={name}
                    info={virtualClusters[name]}
                  />
                </Stack.Item>
              ))}
            </Stack>
          </div>
        </Stack.Item>
      </Stack>
    </Card>
  );
};

VirtualCluster.propTypes = {
  style: PropTypes.object,
  userInfo: PropTypes.object.isRequired,
  virtualClusters: PropTypes.object.isRequired,
};

export default VirtualCluster;<|MERGE_RESOLUTION|>--- conflicted
+++ resolved
@@ -27,20 +27,9 @@
 import t from '../../components/tachyons.scss';
 
 const VirtualClusterItem = ({name, info}) => {
-<<<<<<< HEAD
-  const availableGpu = Math.floor(info.resourcesTotal.GPUs - info.resourcesUsed.GPUs);
-  const percentage = availableGpu / info.resourcesTotal.GPUs;
-  let color;
-  if (availableGpu === 0) {
-    color = statusColor.failed;
-  } else {
-    color = statusColor.succeeded;
-  }
-=======
   const availableGpu = Math.max(Math.floor(info.resourcesTotal.GPUs - info.resourcesUsed.GPUs), 0);
   const percentage = info.resourcesTotal.GPUs === 0 ? 0 : availableGpu / info.resourcesTotal.GPUs;
   const color = getVirtualClusterColor(name, info);
->>>>>>> 515c4837
 
   const {spacing} = getTheme();
 
@@ -115,11 +104,7 @@
 };
 
 const VirtualCluster = ({style, userInfo, virtualClusters}) => {
-<<<<<<< HEAD
   const vcNames = userInfo.virtualCluster.split(',').filter((name) => !isNil(virtualClusters[name]));
-=======
-  const vcNames = userInfo.virtualCluster.filter((name) => !isNil(virtualClusters[name]));
->>>>>>> 515c4837
   const {spacing} = getTheme();
   return (
     <Card style={{paddingRight: spacing.m, ...style}}>
