--- conflicted
+++ resolved
@@ -53,13 +53,9 @@
         if "cluster-type" not in common_configuration or common_configuration["cluster-type"] not in ["yarn", "k8s"]:
             return False, "cluster-type is not defined or invalid. Please check service-configuration.yaml -> cluster -> common -> cluster-type"
         if "data-path" not in common_configuration:
-<<<<<<< HEAD
-            return False, "data-path is miss in service-configuration.yaml -> cluster -> common -> data-path"
+            return False, "data-path is missing in service-configuration.yaml -> cluster -> common -> data-path"
         if "job-history" not in common_configuration:
-            return False, "job-history is miss in service-configuration.yaml -> cluster -> common -> job-history"
-=======
-            return False, "data-path is missing in service-configuration.yaml -> cluster -> common -> data-path"
->>>>>>> d3a8de15
+            return False, "job-history is missing in service-configuration.yaml -> cluster -> common -> job-history"
         if "qos-switch" not in common_configuration:
             return False, "qos-switch is missing in service-configuration.yaml -> cluster -> common -> qos-switch"
         if "az-rdma" not in common_configuration:
