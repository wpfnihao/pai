# Copyright (c) Microsoft Corporation
# All rights reserved.
#
# MIT License
#
# Permission is hereby granted, free of charge, to any person obtaining a copy of this software and associated
# documentation files (the "Software"), to deal in the Software without restriction, including without limitation
# the rights to use, copy, modify, merge, publish, distribute, sublicense, and/or sell copies of the Software, and
# to permit persons to whom the Software is furnished to do so, subject to the following conditions:
# The above copyright notice and this permission notice shall be included in all copies or substantial portions of the Software.
#
# THE SOFTWARE IS PROVIDED *AS IS*, WITHOUT WARRANTY OF ANY KIND, EXPRESS OR IMPLIED, INCLUDING
# BUT NOT LIMITED TO THE WARRANTIES OF MERCHANTABILITY, FITNESS FOR A PARTICULAR PURPOSE AND
# NONINFRINGEMENT. IN NO EVENT SHALL THE AUTHORS OR COPYRIGHT HOLDERS BE LIABLE FOR ANY CLAIM,
# DAMAGES OR OTHER LIABILITY, WHETHER IN AN ACTION OF CONTRACT, TORT OR OTHERWISE, ARISING FROM,
# OUT OF OR IN CONNECTION WITH THE SOFTWARE OR THE USE OR OTHER DEALINGS IN THE SOFTWARE.

apiVersion: apps/v1
kind: DaemonSet
metadata:
  name: rest-server-ds
spec:
  selector:
    matchLabels:
      app: rest-server
  template:
    metadata:
      name: rest-server
      labels:
        app: rest-server
    spec:
      hostNetwork: false
      hostPID: false
      containers:
      - name: rest-server
        image: {{ cluster_cfg['cluster']['docker-registry']['prefix'] }}rest-server:{{ cluster_cfg['cluster']['docker-registry']['tag'] }}
        imagePullPolicy: Always
        volumeMounts:
        - mountPath: /pai-cluster-config
          name: pai-configuration-rest-server
{% if cluster_cfg['authentication']['OIDC'] %}
        - mountPath: /auth-configuration
          name: auth-configuration-rest-server
{% endif %}
        - mountPath: /group-configuration
          name: group-configuration-rest-server
        - mountPath: /job-exit-spec-configuration
          name: job-exit-spec-rest-server
{%- if cluster_cfg['rest-server']['launcher-type'] == "k8s" %}
        - mountPath: /hived-spec
          name: hived-spec-rest-server
{%- endif %}
        env:
        - name: LAUNCHER_TYPE
          value: {{ cluster_cfg['rest-server']['launcher-type'] }}
{%- if cluster_cfg['rest-server']['launcher-type'] == "k8s" %}
        - name: SCHEDULER_TYPE
          value: hived
        - name: LAUNCHER_RUNTIME_IMAGE
          value: {{ cluster_cfg['cluster']['docker-registry']['prefix'] }}kube-runtime:{{ cluster_cfg['cluster']['docker-registry']['tag'] }}
        - name: LAUNCHER_RUNTIME_IMAGE_PULL_SECRETS
          value: {{ cluster_cfg["cluster"]["docker-registry"]["secret-name"] }}
        - name: LAUNCHER_SCHEDULER
          value: yqwang-scheduler
{%- endif %}
        - name: LAUNCHER_WEBSERVICE_URI
          value: {{ cluster_cfg['yarn-frameworklauncher']['webservice'] }}
        - name: HDFS_URI
          value: hdfs://{{ cluster_cfg['hadoop-name-node']['master-ip'] }}:9000
        - name: WEBHDFS_URI
          value: http://{{ cluster_cfg['hadoop-name-node']['master-ip'] }}:5070
        - name: YARN_URI
          value: http://{{ cluster_cfg['hadoop-resource-manager']['master-ip'] }}:8088
        - name: LOG_MANAGER_PORT
          value: "{{ cluster_cfg['rest-server']['log-manager-port'] }}"
        - name: JWT_SECRET
          value: {{ cluster_cfg['rest-server']['jwt-secret'] }}
        - name: WEBPORTAL_URL
          value: "{{ cluster_cfg['webportal']['webportal-address']}}"
{% if not cluster_cfg['authentication']['OIDC'] %}
        - name: AUTHN_METHOD
          value: basic
        - name: DEFAULT_PAI_ADMIN_USERNAME
          value: {{ cluster_cfg['rest-server']['default-pai-admin-username'] }}
        - name: DEFAULT_PAI_ADMIN_PASSWORD
          value: {{ cluster_cfg['rest-server']['default-pai-admin-password'] }}
{% else %}
        - name: AUTHN_METHOD
          value: OIDC
{% endif %}
        - name: K8S_APISERVER_URI
          value: {{ cluster_cfg['layout']['kubernetes']['api-servers-url'] }}
        - name: AZ_RDMA
          value: "{{ cluster_cfg['cluster']['common']['az-rdma']}}"
        - name: DEBUGGING_RESERVATION_SECONDS
          value: "{{ cluster_cfg['rest-server']['debugging-reservation-seconds']}}"
{% if cluster_cfg['rest-server']['github-owner'] %}
        - name: GITHUB_OWNER
          value: {{ cluster_cfg['rest-server']['github-owner'] }}
{% endif %}
{% if cluster_cfg['rest-server']['github-repository'] %}
        - name: GITHUB_REPOSITORY
          value: {{ cluster_cfg['rest-server']['github-repository'] }}
{% endif %}
{% if cluster_cfg['rest-server']['github-path'] %}
        - name: GITHUB_PATH
          value: {{ cluster_cfg['rest-server']['github-path'] }}
{% endif %}
{% if cluster_cfg['layout']['kubernetes']['api-servers-url'].startswith('https://') %}
        - name: K8S_APISERVER_CA_FILE
          value: /var/run/secrets/kubernetes.io/serviceaccount/ca.crt
        - name: K8S_APISERVER_TOKEN_FILE
          value: /var/run/secrets/kubernetes.io/serviceaccount/token
{% endif %}
        ports:
        - name: rest-server
          containerPort: 8080
          hostPort: {{ cluster_cfg['rest-server']['server-port'] }}
        {%- if cluster_cfg['cluster']['common']['qos-switch'] == "true" %}
        resources:
          limits:
            memory: "512Mi"
        {%- endif %}
      imagePullSecrets:
      - name: {{ cluster_cfg["cluster"]["docker-registry"]["secret-name"] }}
      volumes:
      - name: pai-configuration-rest-server
        configMap:
          name: pai-configuration
{% if cluster_cfg['authentication']['OIDC'] %}
      - name: auth-configuration-rest-server
        configMap:
          name: auth-configuration
{% endif %}
      - name: job-exit-spec-rest-server
        configMap:
          name: job-exit-spec-configuration
<<<<<<< HEAD
{%- if cluster_cfg['rest-server']['launcher-type'] == "k8s" %}
      - name: hived-spec-rest-server
        configMap:
          name: hived-spec-configuration
{%- endif %}
=======
      - name: group-configuration-rest-server
        configMap:
          name: group-configuration
>>>>>>> 515c4837
<|MERGE_RESOLUTION|>--- conflicted
+++ resolved
@@ -135,14 +135,11 @@
       - name: job-exit-spec-rest-server
         configMap:
           name: job-exit-spec-configuration
-<<<<<<< HEAD
 {%- if cluster_cfg['rest-server']['launcher-type'] == "k8s" %}
       - name: hived-spec-rest-server
         configMap:
           name: hived-spec-configuration
 {%- endif %}
-=======
       - name: group-configuration-rest-server
         configMap:
-          name: group-configuration
->>>>>>> 515c4837
+          name: group-configuration