--- conflicted
+++ resolved
@@ -54,13 +54,9 @@
     "mustache": "~2.3.0",
     "nock": "~9.1.6",
     "node-cache": "~4.2.0",
-<<<<<<< HEAD
-    "nyc": "~11.6.0",
     "pg": "^7.15.1",
     "pg-hstore": "^2.3.3",
-=======
     "nyc": "^14.1.1",
->>>>>>> 5227c93f
     "querystring": "~0.2.0",
     "sequelize": "^5.21.3",
     "ssh-keygen": "~0.4.2",
